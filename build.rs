use std::borrow::Cow;
use std::fmt::Write;
use std::iter::Peekable;
use std::path::Path;

use self::shared::ModifierSet;

type StrResult<T> = Result<T, String>;

#[path = "src/shared.rs"]
mod shared;

/// A module of definitions.
struct Module<'a>(Vec<(&'a str, Binding<'a>)>);

impl<'a> Module<'a> {
    fn new(mut list: Vec<(&'a str, Binding<'a>)>) -> Self {
        list.sort_by_key(|&(name, _)| name);
        Self(list)
    }
}

/// A definition bound in a module, with metadata.
struct Binding<'a> {
    def: Def<'a>,
    deprecation: Option<&'a str>,
}

/// A definition in a module.
enum Def<'a> {
    Symbol(Symbol<'a>),
    Module(Module<'a>),
}

/// A symbol, either a leaf or with modifiers.
enum Symbol<'a> {
    Single(char),
<<<<<<< HEAD
    Multi(Vec<(&'a str, char)>),
    MultiAlias(Vec<(Cow<'a, str>, char)>),
=======
    Multi(Vec<(ModifierSet<&'a str>, char)>),
>>>>>>> 2a5d8df3
}

/// A single line during parsing.
#[derive(Debug, Copy, Clone)]
enum Line<'a> {
    Blank,
    Deprecated(&'a str),
    ModuleStart(&'a str),
    ModuleEnd,
    Symbol(&'a str, Option<char>),
<<<<<<< HEAD
    Variant(&'a str, char),
    Alias(&'a str, &'a str, &'a str, bool),
=======
    Variant(ModifierSet<&'a str>, char),
>>>>>>> 2a5d8df3
}

fn main() {
    println!("cargo::rerun-if-changed=build.rs");

    let mut buf = String::new();
    process(&mut buf, Path::new("src/modules/sym.txt"), "SYM", "Named general symbols.");
    process(&mut buf, Path::new("src/modules/emoji.txt"), "EMOJI", "Named emoji.");

    let out = std::env::var_os("OUT_DIR").unwrap();
    let dest = Path::new(&out).join("out.rs");
    std::fs::write(&dest, buf).unwrap();
}

/// Processes a single file and turns it into a global module.
fn process(buf: &mut String, file: &Path, name: &str, desc: &str) {
    println!("cargo::rerun-if-changed={}", file.display());

    let text = std::fs::read_to_string(file).unwrap();
    let mut line_nr = 0;
    let mut iter = text
        .lines()
        .inspect(|_| line_nr += 1)
        .map(tokenize)
        .filter(|line| !matches!(line, Ok(Line::Blank)))
        .peekable();

    let module = match parse(&mut iter) {
        Ok(defs) => Module::new(defs),
        Err(e) => {
            let message = format!("{}:{}: {e}", file.display(), line_nr);
            println!("cargo::warning={message}");
            std::process::exit(1);
        }
    };

    write!(buf, "#[doc = {desc:?}] pub const {name}: Module = ").unwrap();
    encode(buf, &module);
    buf.push(';');
}

/// Tokenizes and classifies a line.
fn tokenize(line: &str) -> StrResult<Line> {
    // Strip comments.
    let line = line.split_once("//").map_or(line, |(head, _)| head);

    // Ignore empty lines.
    let line = line.trim();
    if line.is_empty() {
        return Ok(Line::Blank);
    }

    let (head, tail) = match line.split_once(' ') {
        Some((a, b)) => (a, Some(b)),
        None => (line, None),
    };

    Ok(if head == "@deprecated:" {
        Line::Deprecated(tail.ok_or("missing deprecation message")?.trim())
    } else if tail == Some("{") {
        validate_ident(head)?;
        Line::ModuleStart(head)
    } else if head == "}" && tail.is_none() {
        Line::ModuleEnd
    } else if let Some(rest) = head.strip_prefix('.') {
        for part in rest.split('.') {
            validate_ident(part)?;
        }
        let c = decode_char(tail.ok_or("missing char")?)?;
<<<<<<< HEAD
        Line::Variant(rest, c)
    } else if let Some(mut value) = tail.and_then(|tail| tail.strip_prefix("@= ")) {
        let alias = head;
        validate_ident(alias)?;
        let mut deep = false;
        if let Some(v) = value.strip_suffix(".*") {
            deep = true;
            value = v;
        }
        let (head, rest) = value.split_once('.').unwrap_or((value, ""));
        validate_ident(head)?;
        if !rest.is_empty() {
            for part in rest.split('.') {
                validate_ident(part)?;
            }
        }

        Line::Alias(alias, head, rest, deep)
=======
        Line::Variant(ModifierSet::from_raw_dotted(rest), c)
>>>>>>> 2a5d8df3
    } else {
        validate_ident(head)?;
        let c = tail.map(decode_char).transpose()?;
        Line::Symbol(head, c)
    })
}

/// Ensures that a string is a valid identifier. In `codex`, we use very strict
/// rules and allow only alphabetic ASCII chars.
fn validate_ident(string: &str) -> StrResult<()> {
    if !string.is_empty() && string.chars().all(|c| c.is_ascii_alphabetic()) {
        return Ok(());
    }
    Err(format!("invalid identifier: {string:?}"))
}

/// Extracts either a single char or parses a U+XXXX escape.
fn decode_char(text: &str) -> StrResult<char> {
    if let Some(hex) = text.strip_prefix("U+") {
        u32::from_str_radix(hex, 16)
            .ok()
            .and_then(|n| char::try_from(n).ok())
            .ok_or_else(|| format!("invalid unicode escape {text:?}"))
    } else {
        let mut chars = text.chars();
        match (chars.next(), chars.next()) {
            (Some(c), None) => Ok(c),
            _ => Err(format!("expected exactly one char, found {text:?}")),
        }
    }
}

/// Turns a stream of lines into a list of definitions.
fn parse<'a>(
    p: &mut Peekable<impl Iterator<Item = StrResult<Line<'a>>>>,
) -> StrResult<Vec<(&'a str, Binding<'a>)>> {
    let mut defs = vec![];
    let mut deprecation = None;
    let mut aliases = vec![];
    loop {
        match p.next().transpose()? {
            None | Some(Line::ModuleEnd) => {
                if let Some(message) = deprecation {
                    return Err(format!("dangling `@deprecated: {}`", message));
                }
                break;
            }
            Some(Line::Deprecated(message)) => deprecation = Some(message),
            Some(Line::Alias(alias, name, variant, deep)) => {
                aliases.push((alias, name, variant, deep, deprecation));
                deprecation = None;
            }
            Some(Line::Symbol(name, c)) => {
                let mut variants = vec![];
                while let Some(Line::Variant(name, c)) = p.peek().cloned().transpose()? {
                    variants.push((name, c));
                    p.next();
                }

                let symbol = if !variants.is_empty() {
                    if let Some(c) = c {
                        variants.insert(0, (ModifierSet::default(), c));
                    }
                    Symbol::Multi(variants)
                } else {
                    let c = c.ok_or("symbol needs char or variants")?;
                    Symbol::Single(c)
                };

                defs.push((name, Binding { def: Def::Symbol(symbol), deprecation }));
                deprecation = None;
            }
            Some(Line::ModuleStart(name)) => {
                let module_defs = parse(p)?;
                defs.push((
                    name,
                    Binding {
                        def: Def::Module(Module::new(module_defs)),
                        deprecation,
                    },
                ));
                deprecation = None;
            }
            other => return Err(format!("expected definition, found {other:?}")),
        }
    }
    for (alias, name, variant, deep, deprecation) in aliases {
        let aliased_symbol: &Symbol<'a> = defs
            .iter()
            .filter(|(n, _)| *n == name)
            .find_map(|(_, b)| match &b.def {
                Def::Symbol(s) => Some(s),
                _ => None,
            })
            .ok_or_else(|| format!("alias to nonexistent symbol: {name}"))?;

        match aliased_symbol {
            &Symbol::Single(c) => {
                if variant != "" {
                    return Err(format!(
                        "alias to nonexistent variant: {name}.{variant}"
                    ));
                }
                defs.push((
                    alias,
                    Binding { def: Def::Symbol(Symbol::Single(c)), deprecation },
                ));
            }
            Symbol::MultiAlias(_) => {
                return Err(format!("alias to alias: {name}.{variant}"));
            }
            Symbol::Multi(variants) => {
                let variants: Vec<(Cow<'a, str>, char)> = variants
                    .iter()
                    .filter_map(|&(var, c)| {
                        if var == variant {
                            Some((Cow::Borrowed(""), c))
                        } else if deep {
                            var.strip_prefix(variant)?
                                .strip_prefix('.')
                                .map(|v| (Cow::Borrowed(v), c))
                                .or_else(|| {
                                    // might just be in a different order

                                    let mut alias_modifs = if variant.is_empty() {
                                        vec![]
                                    } else {
                                        variant.split('.').collect()
                                    };

                                    let mut new_variant = Cow::Borrowed("");
                                    for modif in var.split('.') {
                                        if let Some(i) =
                                            alias_modifs.iter().position(|m| *m == modif)
                                        {
                                            alias_modifs.swap_remove(i);
                                        } else if new_variant.is_empty() {
                                            new_variant = Cow::Borrowed(modif);
                                        } else {
                                            new_variant = Cow::Owned(format!(
                                                "{new_variant}.{modif}"
                                            ));
                                        }
                                    }
                                    alias_modifs.is_empty().then_some((new_variant, c))
                                })
                        } else {
                            None
                        }
                    })
                    .collect();
                if variants.is_empty() {
                    return Err(format!(
                        "alias to nonexistent variant: {name}.{variant}"
                    ));
                }
                if let [(ref s, c)] = variants[..] {
                    if s.is_empty() {
                        defs.push((
                            alias,
                            Binding { def: Def::Symbol(Symbol::Single(c)), deprecation },
                        ));
                        continue;
                    }
                }
                defs.push((
                    alias,
                    Binding {
                        def: Def::Symbol(Symbol::MultiAlias(variants)),
                        deprecation,
                    },
                ));
            }
        }
    }
    Ok(defs)
}

/// Encodes a `Module` into Rust code.
fn encode(buf: &mut String, module: &Module) {
    buf.push_str("Module(&[");
    for (name, entry) in &module.0 {
        write!(buf, "({name:?}, Binding {{ def: ").unwrap();
        match &entry.def {
            Def::Module(module) => {
                buf.push_str("Def::Module(");
                encode(buf, module);
                buf.push(')');
            }
            Def::Symbol(symbol) => {
                buf.push_str("Def::Symbol(Symbol::");
                match symbol {
                    Symbol::Single(c) => write!(buf, "Single({c:?})").unwrap(),
                    Symbol::Multi(list) => write!(buf, "Multi(&{list:?})").unwrap(),
                    Symbol::MultiAlias(list) => write!(buf, "Multi(&{list:?})").unwrap(),
                }
                buf.push(')');
            }
        }
        write!(buf, ", deprecation: {:?} }}),", entry.deprecation).unwrap();
    }
    buf.push_str("])");
}<|MERGE_RESOLUTION|>--- conflicted
+++ resolved
@@ -1,4 +1,3 @@
-use std::borrow::Cow;
 use std::fmt::Write;
 use std::iter::Peekable;
 use std::path::Path;
@@ -35,12 +34,8 @@
 /// A symbol, either a leaf or with modifiers.
 enum Symbol<'a> {
     Single(char),
-<<<<<<< HEAD
-    Multi(Vec<(&'a str, char)>),
-    MultiAlias(Vec<(Cow<'a, str>, char)>),
-=======
     Multi(Vec<(ModifierSet<&'a str>, char)>),
->>>>>>> 2a5d8df3
+    MultiAlias(Vec<(ModifierSet<String>, char)>),
 }
 
 /// A single line during parsing.
@@ -51,12 +46,8 @@
     ModuleStart(&'a str),
     ModuleEnd,
     Symbol(&'a str, Option<char>),
-<<<<<<< HEAD
-    Variant(&'a str, char),
-    Alias(&'a str, &'a str, &'a str, bool),
-=======
     Variant(ModifierSet<&'a str>, char),
->>>>>>> 2a5d8df3
+    Alias(&'a str, &'a str, ModifierSet<&'a str>, bool),
 }
 
 fn main() {
@@ -126,8 +117,7 @@
             validate_ident(part)?;
         }
         let c = decode_char(tail.ok_or("missing char")?)?;
-<<<<<<< HEAD
-        Line::Variant(rest, c)
+        Line::Variant(ModifierSet::from_raw_dotted(rest), c)
     } else if let Some(mut value) = tail.and_then(|tail| tail.strip_prefix("@= ")) {
         let alias = head;
         validate_ident(alias)?;
@@ -144,10 +134,7 @@
             }
         }
 
-        Line::Alias(alias, head, rest, deep)
-=======
-        Line::Variant(ModifierSet::from_raw_dotted(rest), c)
->>>>>>> 2a5d8df3
+        Line::Alias(alias, head, ModifierSet::from_raw_dotted(rest), deep)
     } else {
         validate_ident(head)?;
         let c = tail.map(decode_char).transpose()?;
@@ -246,9 +233,10 @@
 
         match aliased_symbol {
             &Symbol::Single(c) => {
-                if variant != "" {
+                if !variant.is_empty() {
                     return Err(format!(
-                        "alias to nonexistent variant: {name}.{variant}"
+                        "alias to nonexistent variant: {name}.{}",
+                        variant.as_str()
                     ));
                 }
                 defs.push((
@@ -257,51 +245,35 @@
                 ));
             }
             Symbol::MultiAlias(_) => {
-                return Err(format!("alias to alias: {name}.{variant}"));
+                return Err(format!("alias to alias: {name}.{}", variant.as_str()));
             }
             Symbol::Multi(variants) => {
-                let variants: Vec<(Cow<'a, str>, char)> = variants
+                let variants: Vec<(ModifierSet<String>, char)> = variants
                     .iter()
                     .filter_map(|&(var, c)| {
-                        if var == variant {
-                            Some((Cow::Borrowed(""), c))
-                        } else if deep {
-                            var.strip_prefix(variant)?
-                                .strip_prefix('.')
-                                .map(|v| (Cow::Borrowed(v), c))
-                                .or_else(|| {
-                                    // might just be in a different order
-
-                                    let mut alias_modifs = if variant.is_empty() {
-                                        vec![]
-                                    } else {
-                                        variant.split('.').collect()
-                                    };
-
-                                    let mut new_variant = Cow::Borrowed("");
-                                    for modif in var.split('.') {
-                                        if let Some(i) =
-                                            alias_modifs.iter().position(|m| *m == modif)
-                                        {
-                                            alias_modifs.swap_remove(i);
-                                        } else if new_variant.is_empty() {
-                                            new_variant = Cow::Borrowed(modif);
-                                        } else {
-                                            new_variant = Cow::Owned(format!(
-                                                "{new_variant}.{modif}"
-                                            ));
-                                        }
-                                    }
-                                    alias_modifs.is_empty().then_some((new_variant, c))
-                                })
-                        } else {
-                            None
+                        if !variant.is_subset(var) {
+                            return None;
                         }
+
+                        let new_var = var.iter().filter(|&v| !variant.contains(v)).fold(
+                            ModifierSet::default(),
+                            |mut set, m| {
+                                set.insert_raw(m);
+                                set
+                            },
+                        );
+
+                        if !(deep || new_var.is_empty()) {
+                            return None;
+                        }
+
+                        Some((new_var, c))
                     })
                     .collect();
                 if variants.is_empty() {
                     return Err(format!(
-                        "alias to nonexistent variant: {name}.{variant}"
+                        "alias to nonexistent variant: {name}.{}",
+                        variant.as_str()
                     ));
                 }
                 if let [(ref s, c)] = variants[..] {
