# Changelog

## Unreleased

### New in `sym`

- Mathematical symbols
  - `gt.double.nested`: ⪢
  - `lt.double.nested`: ⪡
  - `gt.arc` ⪧
  - `gt.arc.eq` ⪩
  - `lt.arc`: ⪦
  - `lt.arc.eq`: ⪨
  - `subset.approx`: ⫉
  - `subset.closed`: ⫏
  - `subset.closed.eq`: ⫑
  - `subset.eq.dot`: ⫃
  - `subset.equiv`: ⫅
  - `subset.nequiv`: ⫋
  - `subset.plus`: ⪿
  - `subset.tilde`: ⫇
  - `subset.times`: ⫁
  - `supset.approx`: ⫊
  - `supset.closed`: ⫐
  - `supset.closed.eq`: ⫒
  - `supset.eq.dot`: ⫄
  - `supset.equiv`: ⫆
  - `supset.nequiv`: ⫌
  - `supset.plus`: ⫀
  - `supset.tilde`: ⫈
  - `supset.times`: ⫂
  - `pee`: ℘
  - `gt.closed`: ⊳
  - `gt.closed.eq`: ⊵
  - `gt.closed.eq.not`: ⋭
  - `gt.closed.not`: ⋫
  - `lt.closed`: ⊲
  - `lt.closed.eq`: ⊴
  - `lt.closed.eq.not`: ⋬
  - `lt.closed.not`: ⋪

- Currency
  - `riyal`: ⃁

<<<<<<< HEAD
### Deprecations in `sym`

- `gt.tri` and variants in favor of `gt.closed`
- `lt.tri` and variants in favor of `lt.closed`
=======
### New in `emoji`

- bigfoot: 🫈
- dancing.ballet: 🧑‍🩰
- face.distorted: 🫪
- fightcloud: 🫯
- landslide: 🛘
- orca: 🫍
- treasure: 🪎
- trombone: 🪊
>>>>>>> 2691872d

### Removals **(Breaking change)**

These previously deprecated items were removed:
- `paren.double.*`
- `brace.double.*`
- `bracket.double.*`
- `shell.double.*`
- `bar.circle`
- `ast.small`
- `ast.circle`
- `backslash.circle`
- `dash.circle`
- `dot.circle`, `dot.circle.big`
- `quote.angle.*`
- `plus.circle`, `plus.circle.*`
- `plus.small`
- `minus.circle`
- `div.circle`
- `times.circle`, `times.circle.big`
- `eq.circle`
- `eq.small`
- `gt.circle`
- `gt.small`
- `lt.circle`
- `lt.small`
- `sect`, `sect.*`
- `diff`
- `integral.sect`
- `angle.l`, `angle.l.*`
- `angle.r`, `angle.r.*`
- `angle.oblique`
- `angle.right.sq`
- `angle.spheric.top`
- `parallel.circle`
- `perp.circle`
- `franc`
- `circle.nested`
- `kai`, `Kai`
- `alef`
- `bet`
- `gimmel`
- `dalet`
- `shin`
- `planck.reduce`

## Version 0.2.0 (October 7, 2025)

### General changes

- Codepoints that have a symbol and emoji presentation now have the correct variation selector attached depending on whether they appear in `sym` or `emoji`
- Added support for multi-character symbols **(Breaking change)**
- Added support for deprecated symbol variants **(Breaking change)**
- Added `ModifierSet` type and made use of it in public API **(Breaking change)**
- Added `Symbol::get`, `Symbol::variants`, and `Symbol::modifiers` functions
- Added Rust module for styling mathematical codepoints (behind `styling` feature flag, enabled by default)

### Changed codepoint **(Breaking change)**

- `sym.planck` from ℎ to ħ
- `sym.peso` from ₱ to $
- `emoji.dancing.bunny` from women to gender neutral
- `emoji.handholding` from men to gender neutral

### New in `sym`

- Arrows
  - `arrow.r.double.struck`: ⤃
  - `arrow.r.struck`: ⇸
  - `arrow.r.dstruck`: ⇻
  - `arrow.r.tail.struck`: ⤔
  - `arrow.r.tail.dstruck`: ⤕
  - `arrow.r.twohead.struck`: ⤀
  - `arrow.r.twohead.dstruck`: ⤁
  - `arrow.r.twohead.tail`: ⤖
  - `arrow.r.twohead.tail.struck`: ⤗
  - `arrow.r.twohead.tail.dstruck`: ⤘
  - `arrow.r.open`: ⇾
  - `arrow.l.double.struck`: ⤂
  - `arrow.l.struck`: ⇷
  - `arrow.l.dstruck`: ⇺
  - `arrow.l.tail.struck`: ⬹
  - `arrow.l.tail.dstruck`: ⬺
  - `arrow.l.twohead.struck`: ⬴
  - `arrow.l.twohead.dstruck`: ⬵
  - `arrow.l.twohead.tail`: ⬻
  - `arrow.l.twohead.tail.struck`: ⬼
  - `arrow.l.twohead.tail.dstruck`: ⬽
  - `arrow.t.struck`: ⤉
  - `arrow.t.dstruck`: ⇞
  - `arrow.b.struck`: ⤈
  - `arrow.b.dstruck`: ⇟
  - `arrow.l.r.double.struck`: ⤄
  - `arrow.l.r.struck`: ⇹
  - `arrow.l.r.dstruck`: ⇼
  - `arrow.l.open`: ⇽
  - `arrow.l.r.open`: ⇿

- Delimiters
  - `bracket.l.tick.t`: ⦍
  - `bracket.l.tick.b`: ⦏
  - `bracket.r.tick.t`: ⦐
  - `bracket.r.tick.b`: ⦎
  - `paren.l.flat`: ⟮
  - `paren.r.flat`: ⟯
  - `paren.l.closed`: ⦇
  - `paren.r.closed`: ⦈
  - `shell.l.filled`: ⦗
  - `shell.r.filled`: ⦘
  - `chevron.l.closed`: ⦉
  - `chevron.r.closed`: ⦊
  - `corner.l.t`: ⌜
  - `corner.l.b`: ⌞
  - `corner.r.t`: ⌝
  - `corner.r.b`: ⌟
  - `bag.l`: ⟅
  - `bag.r`: ⟆
  - `mustache.l`: ⎰
  - `mustache.r`: ⎱

- Punctuation
  - `comma.inv`: ⸲
  - `comma.rev`: ⹁
  - `interrobang.inv`: ⸘
  - `semi.inv`: ⸵
  - `slash.o`: ⊘
  - `ast.op.o`: ⊛
  - `dot.o`: ⊙
  - `dot.o.big`: ⨀
  - `colon.currency`: ₡
  - `permyriad`: ‱

- Arithmetic
  - `plus.o`: ⊕
  - `plus.o.arrow`: ⟴
  - `plus.o.big`: ⨁
  - `plus.o.l`: ⨭
  - `plus.o.r`: ⨮
  - `minus.o`: ⊖
  - `div.o`: ⨸
  - `div.slanted.o`: ⦼
  - `times.o`: ⊗
  - `times.o.big`: ⨂
  - `times.o.l`: ⨴
  - `times.o.r`: ⨵
  - `times.o.hat`: ⨶

- Function and category theory
  - `compose.o`: ⊚
  - `convolve.o`: ⊛

- Geometry
  - `angle.obtuse`: ⦦
  - `angle.azimuth`: ⍼
  - `angle.right.arc.dot`: ⦝
  - `angzarr`: ⍼

- Shapes
  - `bullet.op`: ∙
  - `bullet.o`: ⦿
  - `bullet.stroked`: ◦
  - `bullet.stroked.o`: ⦾
  - `bullet.hole`: ◘
  - `bullet.hyph`: ⁃
  - `bullet.tri`: ‣
  - `bullet.l`: ⁌
  - `bullet.r`: ⁍

- Miscellaneous
  - `cc`: 🅭
  - `cc.by`: 🅯
  - `cc.nc`: 🄏
  - `cc.nd`: ⊜
  - `cc.public`: 🅮
  - `cc.sa`: 🄎
  - `cc.zero`: 🄍

- Currency
  - `afghani`: ؋
  - `baht`: ฿
  - `cedi`: ₵
  - `cent`: ¢
  - `currency`: ¤
  - `dong`: ₫
  - `dorome`: ߾
  - `dram`: ֏
  - `guarani`: ₲
  - `hryvnia`: ₴
  - `kip`: ₭
  - `lari`: ₾
  - `manat`: ₼
  - `naira`: ₦
  - `pataca`: $
  - `riel`: ៛
  - `peso.philippine`: ₱
  - `rupee.indian`: ₹
  - `rupee.generic`: ₨
  - `rupee.tamil`: ௹
  - `rupee.wancho`: 𞋿
  - `shekel`: ₪
  - `som`: ⃀
  - `taka`: ৳
  - `taman`: ߿
  - `tenge`: ₸
  - `togrog`: ₮
  - `yuan`: ¥

- Miscellaneous Technical
  - `smile`: ⌣
  - `frown`: ⌢
  - `power.standby`: ⏻
  - `power.on`: ⏽
  - `power.off`: ⭘
  - `power.on.off`: ⏼
  - `power.sleep`: ⏾

- Cyrillic
  - `sha`: ш
  - `Sha`: Ш

- Greek
  - `digamma`: ϝ
  - `epsilon.alt.rev`: ϶
  - `iota.inv`: ℩
  - `Digamma`: Ϝ
  - `Theta.alt`: ϴ

- Astronomical
  - `earth`: 🜨
  - `earth.alt`: ♁
  - `jupiter`: ♃
  - `mars`: ♂
  - `mercury`: ☿
  - `neptune`: ♆
  - `neptune.alt`: ⯉
  - `saturn`: ♄
  - `sun`: ☉
  - `uranus`: ⛢
  - `uranus.alt`: ♅
  - `venus`: ♀

- Gender
  - `gender.female`: ♀
  - `gender.female.double`: ⚢
  - `gender.female.male`: ⚤
  - `gender.intersex`: ⚥
  - `gender.male`: ♂
  - `gender.male.double`: ⚣
  - `gender.male.female`: ⚤
  - `gender.male.stroke`: ⚦
  - `gender.male.stroke.t`: ⚨
  - `gender.male.stroke.r`: ⚩
  - `gender.neuter`: ⚲
  - `gender.trans`: ⚧

### New in `emoji`

- `donkey`: 🫏
- `face.shaking`: 🫨
- `faith.khanda`: 🪯
- `flower.hyacinth`: 🪻
- `flute`: 🪈
- `ginger`: 🫚
- `goose`: 🪿
- `hairpick`: 🪮
- `hand.pushing.l`: 🫷
- `hand.pushing.r`: 🫸
- `handfan`: 🪭
- `heart.gray`: 🩶
- `heart.lightblue`: 🩵
- `heart.pink`: 🩷
- `jellyfish`: 🪼
- `maracas`: 🪇
- `moose`: 🫎
- `peapod`: 🫛
- `wing`: 🪽
- `wireless`: 🛜
- `dancing.bunny.men`: 👯‍♂
- `dancing.bunny.women`: 👯‍♀

### Deprecated

- Hebrew
  - `alef`, use `aleph` instead
  - `bet`, use `beth` instead
  - `gimmel`, use `gimel` instead
  - `dalet`, use `daleth` instead
  - `shin`, perhaps use `sha` instead

- CJK compatibility
  - `ast.small`, use ﹡ or `\u{fe61}` instead
  - `plus.small`, use ﹢ or `\u{fe62}` instead
  - `eq.small`, use ﹦ or `\u{fe66}` instead
  - `gt.small`, use ﹥ or `\u{fe65}` instead
  - `lt.small`, use ﹤ or `\u{fe64}` instead

- `circle` -> `o` for mathematical operators
  - `bar.v.circle`, use `bar.v.o` instead
  - `ast.circle`, use `convolve.o` or `ast.op.o` instead
  - `backslash.circle`, use `backslash.o` instead
  - `dash.circle`, use `dash.o` instead
  - `dot.circle`, use `dot.o` instead
  - `dot.circle.big`, use `dot.o.big` instead
  - `plus.circle`, use `plus.o` instead
  - `plus.circle.arrow`, use `plus.o.arrow` instead
  - `plus.circle.big`, use `plus.o.big` instead
  - `minus.circle`, use `minus.o` instead
  - `div.circle`, use `div.o` instead
  - `times.circle`, use `times.o` instead
  - `times.circle.big`, use `times.o.big` instead
  - `eq.circle`, use `eq.o` instead
  - `gt.circle`, use `gt.o` instead
  - `lt.circle`, use `lt.o` instead
  - `parallel.circle`, use `parallel.o` instead
  - `perp.circle`, use `perp.o` instead
  - `circle.nested`, use `compose.o` instead

- `angle` -> `chevron`
  - `angle.l` and `angle.r` to `chevron.l` and `chevron.r`, respectively
  - `quote.angle` to `quote.chevron`

- `double` -> `stroked` for double-struck delimiters
  - `paren.double`, use `paren.stroked` instead
  - `bracket.double`, use `bracket.stroked` instead
  - `shell.double`, use `shell.stroked` instead

- Other
  - `diff`, use `partial` instead
  - `angle.spheric.top`, use `angle.spheric.t` instead
  - `angle.right.sq`, use `angle.right.square` instead
  - `planck.reduce`, use `planck` instead
  - `angle.oblique`, use `angle.obtuse` instead
  - `kai`, use ϗ or `\u{3d7}` instead
  - `Kai`, use Ϗ or `\u{3c5}` instead
  - `franc`, because the symbol was never used in practice

## Version 0.1.1 (February 5, 2025)
Brings back `angstrom`, but uses U+00C5 LATIN CAPITAL LETTER A WITH RING ABOVE, which is the one that should be used in place of the deprecated U+212B ANGSTROM SIGN.

## Version 0.1.0 (February 4, 2025)
_As this is the first release of codex, the symbol changes are relative to Typst 0.12.0._
- New
  - `inter`, `inter.and`, `inter.big`, `inter.dot`, `inter.double`, `inter.sq`, `inter.sq.big`, `inter.sq.double`, `integral.inter`
  - `asymp`, `asymp.not`
  - `mapsto`, `mapsto.long`
  - `divides.not.rev`, `divides.struck`
  - `interleave`, `interleave.big`, `interleave.struck`
  - `eq.triple.not`, `eq.dots`, `eq.dots.down`, `eq.dots.up`
  - `smt`, `smt.eq`, `lat`, `lat.eq`
  - `colon.tri`, `colon.tri.op`
  - `dagger.triple`, `dagger.l`, `dagger.r`, `dagger.inv`
  - `hourglass.stroked`, `hourglass.filled`
  - `die.six`, `die.five`, `die.four`, `die.three`, `die.two`, `die.one`
  - `errorbar.square.stroked`, `errorbar.square.filled`, `errorbar.diamond.stroked`, `errorbar.diamond.filled`, `errorbar.circle.stroked`, `errorbar.circle.filled`
  - `numero`
  - `Omega.inv`
- Renamed
  - `ohm.inv` to `Omega.inv`
- Changed codepoint
  - `angle.l.double` from `《` to `⟪`
  - `angle.r.double` from `》` to `⟫`
- Deprecated
  - `sect` and all its variants
  - `integral.sect`
- Removed
  - `degree.c`, `degree.f`, `ohm`, `ohm.inv`, `angstrom`, `kelvin`<|MERGE_RESOLUTION|>--- conflicted
+++ resolved
@@ -42,12 +42,6 @@
 - Currency
   - `riyal`: ⃁
 
-<<<<<<< HEAD
-### Deprecations in `sym`
-
-- `gt.tri` and variants in favor of `gt.closed`
-- `lt.tri` and variants in favor of `lt.closed`
-=======
 ### New in `emoji`
 
 - bigfoot: 🫈
@@ -58,7 +52,11 @@
 - orca: 🫍
 - treasure: 🪎
 - trombone: 🪊
->>>>>>> 2691872d
+
+### Deprecations in `sym`
+
+- `gt.tri` and variants in favor of `gt.closed`
+- `lt.tri` and variants in favor of `lt.closed`
 
 ### Removals **(Breaking change)**
 
