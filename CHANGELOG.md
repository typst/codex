--- conflicted
+++ resolved
@@ -5,14 +5,12 @@
 ### New in `sym`
 
 - Mathematical symbols
-<<<<<<< HEAD
   - `gt.double.nested`: ⪢
   - `lt.double.nested`: ⪡
   - `gt.arc` ⪧
   - `gt.arc.eq` ⪩
   - `lt.arc`: ⪦
   - `lt.arc.eq`: ⪨
-=======
   - `subset.approx`: ⫉
   - `subset.closed`: ⫏
   - `subset.closed.eq`: ⫑
@@ -32,7 +30,6 @@
   - `supset.tilde`: ⫈
   - `supset.times`: ⫂
   - `pee`: ℘
->>>>>>> 21b1cd06
 
 - Currency
   - `riyal`: ⃁
