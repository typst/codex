# Changelog

## Unreleased

### New in `sym`

- Mathematical symbols
<<<<<<< HEAD
  - `union.serif`: ∪︀
  - `union.sq.serif`: ⊔︀
  - `inter.serif`: ∩︀
  - `inter.sq.serif`: ⊓︀
=======
  - `gt.double.nested`: ⪢
  - `lt.double.nested`: ⪡
  - `gt.arc` ⪧
  - `gt.arc.eq` ⪩
  - `lt.arc`: ⪦
  - `lt.arc.eq`: ⪨
  - `subset.approx`: ⫉
  - `subset.closed`: ⫏
  - `subset.closed.eq`: ⫑
  - `subset.eq.dot`: ⫃
  - `subset.equiv`: ⫅
  - `subset.nequiv`: ⫋
  - `subset.plus`: ⪿
  - `subset.tilde`: ⫇
  - `subset.times`: ⫁
  - `supset.approx`: ⫊
  - `supset.closed`: ⫐
  - `supset.closed.eq`: ⫒
  - `supset.eq.dot`: ⫄
  - `supset.equiv`: ⫆
  - `supset.nequiv`: ⫌
  - `supset.plus`: ⫀
  - `supset.tilde`: ⫈
  - `supset.times`: ⫂
  - `pee`: ℘
>>>>>>> 2691872d

- Currency
  - `riyal`: ⃁

### New in `emoji`

- bigfoot: 🫈
- dancing.ballet: 🧑‍🩰
- face.distorted: 🫪
- fightcloud: 🫯
- landslide: 🛘
- orca: 🫍
- treasure: 🪎
- trombone: 🪊

### Removals **(Breaking change)**

These previously deprecated items were removed:
- `paren.double.*`
- `brace.double.*`
- `bracket.double.*`
- `shell.double.*`
- `bar.circle`
- `ast.small`
- `ast.circle`
- `backslash.circle`
- `dash.circle`
- `dot.circle`, `dot.circle.big`
- `quote.angle.*`
- `plus.circle`, `plus.circle.*`
- `plus.small`
- `minus.circle`
- `div.circle`
- `times.circle`, `times.circle.big`
- `eq.circle`
- `eq.small`
- `gt.circle`
- `gt.small`
- `lt.circle`
- `lt.small`
- `sect`, `sect.*`
- `diff`
- `integral.sect`
- `angle.l`, `angle.l.*`
- `angle.r`, `angle.r.*`
- `angle.oblique`
- `angle.right.sq`
- `angle.spheric.top`
- `parallel.circle`
- `perp.circle`
- `franc`
- `circle.nested`
- `kai`, `Kai`
- `alef`
- `bet`
- `gimmel`
- `dalet`
- `shin`
- `planck.reduce`

## Version 0.2.0 (October 7, 2025)

### General changes

- Codepoints that have a symbol and emoji presentation now have the correct variation selector attached depending on whether they appear in `sym` or `emoji`
- Added support for multi-character symbols **(Breaking change)**
- Added support for deprecated symbol variants **(Breaking change)**
- Added `ModifierSet` type and made use of it in public API **(Breaking change)**
- Added `Symbol::get`, `Symbol::variants`, and `Symbol::modifiers` functions
- Added Rust module for styling mathematical codepoints (behind `styling` feature flag, enabled by default)

### Changed codepoint **(Breaking change)**

- `sym.planck` from ℎ to ħ
- `sym.peso` from ₱ to $
- `emoji.dancing.bunny` from women to gender neutral
- `emoji.handholding` from men to gender neutral

### New in `sym`

- Arrows
  - `arrow.r.double.struck`: ⤃
  - `arrow.r.struck`: ⇸
  - `arrow.r.dstruck`: ⇻
  - `arrow.r.tail.struck`: ⤔
  - `arrow.r.tail.dstruck`: ⤕
  - `arrow.r.twohead.struck`: ⤀
  - `arrow.r.twohead.dstruck`: ⤁
  - `arrow.r.twohead.tail`: ⤖
  - `arrow.r.twohead.tail.struck`: ⤗
  - `arrow.r.twohead.tail.dstruck`: ⤘
  - `arrow.r.open`: ⇾
  - `arrow.l.double.struck`: ⤂
  - `arrow.l.struck`: ⇷
  - `arrow.l.dstruck`: ⇺
  - `arrow.l.tail.struck`: ⬹
  - `arrow.l.tail.dstruck`: ⬺
  - `arrow.l.twohead.struck`: ⬴
  - `arrow.l.twohead.dstruck`: ⬵
  - `arrow.l.twohead.tail`: ⬻
  - `arrow.l.twohead.tail.struck`: ⬼
  - `arrow.l.twohead.tail.dstruck`: ⬽
  - `arrow.t.struck`: ⤉
  - `arrow.t.dstruck`: ⇞
  - `arrow.b.struck`: ⤈
  - `arrow.b.dstruck`: ⇟
  - `arrow.l.r.double.struck`: ⤄
  - `arrow.l.r.struck`: ⇹
  - `arrow.l.r.dstruck`: ⇼
  - `arrow.l.open`: ⇽
  - `arrow.l.r.open`: ⇿

- Delimiters
  - `bracket.l.tick.t`: ⦍
  - `bracket.l.tick.b`: ⦏
  - `bracket.r.tick.t`: ⦐
  - `bracket.r.tick.b`: ⦎
  - `paren.l.flat`: ⟮
  - `paren.r.flat`: ⟯
  - `paren.l.closed`: ⦇
  - `paren.r.closed`: ⦈
  - `shell.l.filled`: ⦗
  - `shell.r.filled`: ⦘
  - `chevron.l.closed`: ⦉
  - `chevron.r.closed`: ⦊
  - `corner.l.t`: ⌜
  - `corner.l.b`: ⌞
  - `corner.r.t`: ⌝
  - `corner.r.b`: ⌟
  - `bag.l`: ⟅
  - `bag.r`: ⟆
  - `mustache.l`: ⎰
  - `mustache.r`: ⎱

- Punctuation
  - `comma.inv`: ⸲
  - `comma.rev`: ⹁
  - `interrobang.inv`: ⸘
  - `semi.inv`: ⸵
  - `slash.o`: ⊘
  - `ast.op.o`: ⊛
  - `dot.o`: ⊙
  - `dot.o.big`: ⨀
  - `colon.currency`: ₡
  - `permyriad`: ‱

- Arithmetic
  - `plus.o`: ⊕
  - `plus.o.arrow`: ⟴
  - `plus.o.big`: ⨁
  - `plus.o.l`: ⨭
  - `plus.o.r`: ⨮
  - `minus.o`: ⊖
  - `div.o`: ⨸
  - `div.slanted.o`: ⦼
  - `times.o`: ⊗
  - `times.o.big`: ⨂
  - `times.o.l`: ⨴
  - `times.o.r`: ⨵
  - `times.o.hat`: ⨶

- Function and category theory
  - `compose.o`: ⊚
  - `convolve.o`: ⊛

- Geometry
  - `angle.obtuse`: ⦦
  - `angle.azimuth`: ⍼
  - `angle.right.arc.dot`: ⦝
  - `angzarr`: ⍼

- Shapes
  - `bullet.op`: ∙
  - `bullet.o`: ⦿
  - `bullet.stroked`: ◦
  - `bullet.stroked.o`: ⦾
  - `bullet.hole`: ◘
  - `bullet.hyph`: ⁃
  - `bullet.tri`: ‣
  - `bullet.l`: ⁌
  - `bullet.r`: ⁍

- Miscellaneous
  - `cc`: 🅭
  - `cc.by`: 🅯
  - `cc.nc`: 🄏
  - `cc.nd`: ⊜
  - `cc.public`: 🅮
  - `cc.sa`: 🄎
  - `cc.zero`: 🄍

- Currency
  - `afghani`: ؋
  - `baht`: ฿
  - `cedi`: ₵
  - `cent`: ¢
  - `currency`: ¤
  - `dong`: ₫
  - `dorome`: ߾
  - `dram`: ֏
  - `guarani`: ₲
  - `hryvnia`: ₴
  - `kip`: ₭
  - `lari`: ₾
  - `manat`: ₼
  - `naira`: ₦
  - `pataca`: $
  - `riel`: ៛
  - `peso.philippine`: ₱
  - `rupee.indian`: ₹
  - `rupee.generic`: ₨
  - `rupee.tamil`: ௹
  - `rupee.wancho`: 𞋿
  - `shekel`: ₪
  - `som`: ⃀
  - `taka`: ৳
  - `taman`: ߿
  - `tenge`: ₸
  - `togrog`: ₮
  - `yuan`: ¥

- Miscellaneous Technical
  - `smile`: ⌣
  - `frown`: ⌢
  - `power.standby`: ⏻
  - `power.on`: ⏽
  - `power.off`: ⭘
  - `power.on.off`: ⏼
  - `power.sleep`: ⏾

- Cyrillic
  - `sha`: ш
  - `Sha`: Ш

- Greek
  - `digamma`: ϝ
  - `epsilon.alt.rev`: ϶
  - `iota.inv`: ℩
  - `Digamma`: Ϝ
  - `Theta.alt`: ϴ

- Astronomical
  - `earth`: 🜨
  - `earth.alt`: ♁
  - `jupiter`: ♃
  - `mars`: ♂
  - `mercury`: ☿
  - `neptune`: ♆
  - `neptune.alt`: ⯉
  - `saturn`: ♄
  - `sun`: ☉
  - `uranus`: ⛢
  - `uranus.alt`: ♅
  - `venus`: ♀

- Gender
  - `gender.female`: ♀
  - `gender.female.double`: ⚢
  - `gender.female.male`: ⚤
  - `gender.intersex`: ⚥
  - `gender.male`: ♂
  - `gender.male.double`: ⚣
  - `gender.male.female`: ⚤
  - `gender.male.stroke`: ⚦
  - `gender.male.stroke.t`: ⚨
  - `gender.male.stroke.r`: ⚩
  - `gender.neuter`: ⚲
  - `gender.trans`: ⚧

### New in `emoji`

- `donkey`: 🫏
- `face.shaking`: 🫨
- `faith.khanda`: 🪯
- `flower.hyacinth`: 🪻
- `flute`: 🪈
- `ginger`: 🫚
- `goose`: 🪿
- `hairpick`: 🪮
- `hand.pushing.l`: 🫷
- `hand.pushing.r`: 🫸
- `handfan`: 🪭
- `heart.gray`: 🩶
- `heart.lightblue`: 🩵
- `heart.pink`: 🩷
- `jellyfish`: 🪼
- `maracas`: 🪇
- `moose`: 🫎
- `peapod`: 🫛
- `wing`: 🪽
- `wireless`: 🛜
- `dancing.bunny.men`: 👯‍♂
- `dancing.bunny.women`: 👯‍♀

### Deprecated

- Hebrew
  - `alef`, use `aleph` instead
  - `bet`, use `beth` instead
  - `gimmel`, use `gimel` instead
  - `dalet`, use `daleth` instead
  - `shin`, perhaps use `sha` instead

- CJK compatibility
  - `ast.small`, use ﹡ or `\u{fe61}` instead
  - `plus.small`, use ﹢ or `\u{fe62}` instead
  - `eq.small`, use ﹦ or `\u{fe66}` instead
  - `gt.small`, use ﹥ or `\u{fe65}` instead
  - `lt.small`, use ﹤ or `\u{fe64}` instead

- `circle` -> `o` for mathematical operators
  - `bar.v.circle`, use `bar.v.o` instead
  - `ast.circle`, use `convolve.o` or `ast.op.o` instead
  - `backslash.circle`, use `backslash.o` instead
  - `dash.circle`, use `dash.o` instead
  - `dot.circle`, use `dot.o` instead
  - `dot.circle.big`, use `dot.o.big` instead
  - `plus.circle`, use `plus.o` instead
  - `plus.circle.arrow`, use `plus.o.arrow` instead
  - `plus.circle.big`, use `plus.o.big` instead
  - `minus.circle`, use `minus.o` instead
  - `div.circle`, use `div.o` instead
  - `times.circle`, use `times.o` instead
  - `times.circle.big`, use `times.o.big` instead
  - `eq.circle`, use `eq.o` instead
  - `gt.circle`, use `gt.o` instead
  - `lt.circle`, use `lt.o` instead
  - `parallel.circle`, use `parallel.o` instead
  - `perp.circle`, use `perp.o` instead
  - `circle.nested`, use `compose.o` instead

- `angle` -> `chevron`
  - `angle.l` and `angle.r` to `chevron.l` and `chevron.r`, respectively
  - `quote.angle` to `quote.chevron`

- `double` -> `stroked` for double-struck delimiters
  - `paren.double`, use `paren.stroked` instead
  - `bracket.double`, use `bracket.stroked` instead
  - `shell.double`, use `shell.stroked` instead

- Other
  - `diff`, use `partial` instead
  - `angle.spheric.top`, use `angle.spheric.t` instead
  - `angle.right.sq`, use `angle.right.square` instead
  - `planck.reduce`, use `planck` instead
  - `angle.oblique`, use `angle.obtuse` instead
  - `kai`, use ϗ or `\u{3d7}` instead
  - `Kai`, use Ϗ or `\u{3c5}` instead
  - `franc`, because the symbol was never used in practice

## Version 0.1.1 (February 5, 2025)
Brings back `angstrom`, but uses U+00C5 LATIN CAPITAL LETTER A WITH RING ABOVE, which is the one that should be used in place of the deprecated U+212B ANGSTROM SIGN.

## Version 0.1.0 (February 4, 2025)
_As this is the first release of codex, the symbol changes are relative to Typst 0.12.0._
- New
  - `inter`, `inter.and`, `inter.big`, `inter.dot`, `inter.double`, `inter.sq`, `inter.sq.big`, `inter.sq.double`, `integral.inter`
  - `asymp`, `asymp.not`
  - `mapsto`, `mapsto.long`
  - `divides.not.rev`, `divides.struck`
  - `interleave`, `interleave.big`, `interleave.struck`
  - `eq.triple.not`, `eq.dots`, `eq.dots.down`, `eq.dots.up`
  - `smt`, `smt.eq`, `lat`, `lat.eq`
  - `colon.tri`, `colon.tri.op`
  - `dagger.triple`, `dagger.l`, `dagger.r`, `dagger.inv`
  - `hourglass.stroked`, `hourglass.filled`
  - `die.six`, `die.five`, `die.four`, `die.three`, `die.two`, `die.one`
  - `errorbar.square.stroked`, `errorbar.square.filled`, `errorbar.diamond.stroked`, `errorbar.diamond.filled`, `errorbar.circle.stroked`, `errorbar.circle.filled`
  - `numero`
  - `Omega.inv`
- Renamed
  - `ohm.inv` to `Omega.inv`
- Changed codepoint
  - `angle.l.double` from `《` to `⟪`
  - `angle.r.double` from `》` to `⟫`
- Deprecated
  - `sect` and all its variants
  - `integral.sect`
- Removed
  - `degree.c`, `degree.f`, `ohm`, `ohm.inv`, `angstrom`, `kelvin`<|MERGE_RESOLUTION|>--- conflicted
+++ resolved
@@ -5,12 +5,10 @@
 ### New in `sym`
 
 - Mathematical symbols
-<<<<<<< HEAD
   - `union.serif`: ∪︀
   - `union.sq.serif`: ⊔︀
   - `inter.serif`: ∩︀
   - `inter.sq.serif`: ⊓︀
-=======
   - `gt.double.nested`: ⪢
   - `lt.double.nested`: ⪡
   - `gt.arc` ⪧
@@ -36,7 +34,6 @@
   - `supset.tilde`: ⫈
   - `supset.times`: ⫂
   - `pee`: ℘
->>>>>>> 2691872d
 
 - Currency
   - `riyal`: ⃁
