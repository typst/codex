--- conflicted
+++ resolved
@@ -108,28 +108,6 @@
   .r.dot ⦒
   .r.closed ⦊
   .r.double ⟫
-<<<<<<< HEAD
-  .acute ⦟
-  .arc ∡
-  .arc.rev ⦛
-  .obtuse ⦦
-  @deprecated: `angle.oblique` is deprecated, use `angle.obtuse` instead
-  .oblique ⦦
-  .rev ⦣
-  .right ∟
-  .right.rev ⯾
-  .right.arc ⊾
-  .right.dot ⦝
-  .right.sq ⦜
-  .s ⦞
-  .spatial ⟀
-  .spheric ∢
-  .spheric.rev ⦠
-  .spheric.t ⦡
-  @deprecated: `angle.spheric.top` is deprecated, use `angle.spheric.t` instead
-  .spheric.top ⦡
-=======
->>>>>>> 5c654d0d
 ceil
   .l ⌈
   .r ⌉
@@ -664,6 +642,8 @@
   .arc ∡
   .arc.rev ⦛
   .azimuth ⍼
+  .obtuse ⦦
+  @deprecated: `angle.oblique` is deprecated, use `angle.obtuse` instead
   .oblique ⦦
   .rev ⦣
   .right ∟
