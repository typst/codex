--- conflicted
+++ resolved
@@ -86,28 +86,6 @@
   .r.curly ⧽
   .r.dot ⦒
   .r.double ⟫
-<<<<<<< HEAD
-=======
-  .acute ⦟
-  .arc ∡
-  .arc.rev ⦛
-  .oblique ⦦
-  .rev ⦣
-  .right ∟
-  .right.rev ⯾
-  .right.arc ⊾
-  .right.arc.dot ⦝
-  .right.square ⦜
-  @deprecated: `angle.right.sq` is deprecated, use `angle.right.square` instead
-  .right.sq ⦜
-  .s ⦞
-  .spatial ⟀
-  .spheric ∢
-  .spheric.rev ⦠
-  .spheric.t ⦡
-  @deprecated: `angle.spheric.top` is deprecated, use `angle.spheric.t` instead
-  .spheric.top ⦡
->>>>>>> d75c6306
 ceil
   .l ⌈
   .r ⌉
